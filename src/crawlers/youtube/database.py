"""
YouTube Database Operations
Handles video storage with master/history pattern
"""
from datetime import datetime, timezone
from typing import List, Dict, Any, Optional
from pymongo import UpdateOne
from pymongo.errors import BulkWriteError
import logging

from src.core.database import get_youtube_database

# Import configs
from src.configs.settings import (
    MONGO_URI,
    FACEBOOK_DB, YOUTUBE_DB, SHOPEE_DB, TIKTOK_DB,
    FACEBOOK_COOKIE, FACEBOOK_KEYWORDS, MAX_SCROLLS,
    YOUTUBE_API_KEYS, YOUTUBE_KEYWORDS, YOUTUBE_MAX_VIDEOS_PER_KEYWORD,
    DATA_DIR, LOG_DIR, LOG_LEVEL, validate_config
)

logger = logging.getLogger(__name__)


def create_indexes():
    """Create MongoDB indexes for YouTube collections"""
    db = get_youtube_database()
    master = db['videos']
    history = db['snapshots']

    try:
        # Master collection indexes
        master.create_index('video_id', unique=True)
        master.create_index('channel_id')
        master.create_index('category')
        master.create_index([('views', -1)])
        master.create_index([('published_at', -1)])
        master.create_index([('last_crawl_date', -1)])

        # History collection indexes
        history.create_index([('video_id', 1), ('crawl_date', -1)])
        history.create_index('crawl_date')
        history.create_index('category')

        logger.info('✓ YouTube database indexes created successfully')

    except Exception as e:
        logger.error(f'Error creating YouTube indexes: {e}')
        raise


def classify_category(title: str, tags: str, query: str) -> str:
    """
    Classify video into product category based on title, tags, and search query

    Args:
        title: Video title
        tags: Video tags (comma-separated)
        query: Search query used

    Returns:
        Category identifier
    """
    text = f"{title} {tags} {query}".lower()

    categories = {
        'rice_cooker': ['nồi cơm điện', 'noi com dien', 'rice cooker'],
        'refrigerator': ['tủ lạnh', 'tu lanh', 'tủ đông', 'refrigerator'],
        'washing_machine': ['máy giặt', 'may giat', 'washing machine'],
        'stove': ['bếp', 'bep', 'stove', 'bếp ga', 'bếp từ'],
        'fan': ['quạt', 'quat', 'fan'],
        'kettle': ['ấm siêu tốc', 'am sieu toc', 'kettle', 'ấm đun'],
        'iron': ['bàn ủi', 'ban ui', 'iron'],
        'vacuum': ['máy hút bụi', 'may hut bui', 'vacuum'],
        'tv': ['tivi', 'ti vi', 'tv', 'smart tv', 'television'],
        'oven': ['lò nướng', 'lo nuong', 'oven', 'air fryer']
    }

    for category, keywords in categories.items():
        if any(kw in text for kw in keywords):
            return category

    return 'general'


def transform_video(raw_video: Dict[str, Any], category: str, crawl_date: str) -> tuple:
    """
    Transform raw video data into master and history documents

    Args:
        raw_video: Raw video data from YouTube API
        category: Video category
        crawl_date: Current crawl date

    Returns:
        Tuple of (master_doc, history_doc)
    """
    video_id = raw_video['video_id']

    # Master document (static + latest metrics)
    master_doc = {
        'video_id': video_id,
        'title': raw_video['title'],
        'channel_id': raw_video.get('channel_id', ''),
        'channel_title': raw_video['channel_title'],
        'published_at': raw_video['published_at'],
        'category': category,
        'platform': 'youtube',
        'tags': raw_video.get('tags', ''),
        'views': raw_video['views'],
        'likes': raw_video['likes'],
        'comments': raw_video['comments'],
        'first_crawl_date': crawl_date,
        'last_crawl_date': crawl_date
    }

    # History document (snapshot)
    history_doc = {
        'video_id': video_id,
        'views': raw_video['views'],
        'likes': raw_video['likes'],
        'comments': raw_video['comments'],
        'crawl_date': crawl_date,
        'category': category,
        'platform': 'youtube'
    }

    return master_doc, history_doc


def insert_videos(videos: List[Dict[str, Any]], query: str) -> Dict[str, int]:
    """
    Insert videos into master and history collections

    Args:
        videos: List of video data from YouTube API
        query: Search query used

    Returns:
        Statistics dictionary
    """
<<<<<<< HEAD
    db = get_youtube_database()
=======
    db = get_database(YOUTUBE_DB)
>>>>>>> ebf90996
    master = db['videos']
    history = db['snapshots']

    crawl_date = datetime.now(timezone.utc).strftime('%Y-%m-%d')

    master_operations = []
    history_documents = []

    for video in videos:
        if not video.get('video_id'):
            logger.warning('Skipping video without ID')
            continue

        # Determine category
        category = classify_category(
            video.get('title', ''),
            video.get('tags', ''),
            query
        )

        master_doc, history_doc = transform_video(video, category, crawl_date)

        # Upsert operation for master
        master_operations.append(
            UpdateOne(
                {'video_id': master_doc['video_id']},
                {
                    '$setOnInsert': {
                        'video_id': master_doc['video_id'],
                        'title': master_doc['title'],
                        'channel_id': master_doc['channel_id'],
                        'channel_title': master_doc['channel_title'],
                        'published_at': master_doc['published_at'],
                        'category': master_doc['category'],
                        'platform': master_doc['platform'],
                        'tags': master_doc['tags'],
                        'first_crawl_date': crawl_date
                    },
                    '$set': {
                        'views': master_doc['views'],
                        'likes': master_doc['likes'],
                        'comments': master_doc['comments'],
                        'last_crawl_date': crawl_date
                    }
                },
                upsert=True
            )
        )

        # Always insert new history snapshot
        history_documents.append(history_doc)

    result = {
        'videos_inserted': 0,
        'videos_updated': 0,
        'history_inserted': 0,
        'errors': 0
    }

    # Execute master operations
    if master_operations:
        try:
            master_result = master.bulk_write(master_operations, ordered=False)
            result['videos_inserted'] = master_result.upserted_count
            result['videos_updated'] = master_result.modified_count
        except BulkWriteError as e:
            result['errors'] = len(e.details.get('writeErrors', []))
            logger.error(f'Master bulk write errors: {result["errors"]}')

    # Insert history snapshots
    if history_documents:
        try:
            history_result = history.insert_many(history_documents, ordered=False)
            result['history_inserted'] = len(history_result.inserted_ids)
        except Exception as e:
            logger.error(f'Error inserting history: {e}')

    return result


def get_trending_videos(category: Optional[str] = None, min_views: int = 1000, limit: int = 20) -> List[Dict]:
    """
    Get trending videos from database

    Args:
        category: Filter by category (optional)
        min_views: Minimum view count
        limit: Maximum number of results

    Returns:
        List of trending videos
    """
<<<<<<< HEAD
    db = get_youtube_database()
=======
    db = get_database(YOUTUBE_DB)
>>>>>>> ebf90996
    master = db['videos']

    match_stage = {'views': {'$gte': min_views}}
    if category:
        match_stage['category'] = category

    pipeline = [
        {'$match': match_stage},
        {'$sort': {'views': -1}},
        {'$limit': limit},
        {
            '$project': {
                'video_id': 1,
                'title': 1,
                'channel_title': 1,
                'category': 1,
                'views': 1,
                'likes': 1,
                'comments': 1,
                'published_at': 1
            }
        }
    ]

    return list(master.aggregate(pipeline))<|MERGE_RESOLUTION|>--- conflicted
+++ resolved
@@ -139,11 +139,7 @@
     Returns:
         Statistics dictionary
     """
-<<<<<<< HEAD
     db = get_youtube_database()
-=======
-    db = get_database(YOUTUBE_DB)
->>>>>>> ebf90996
     master = db['videos']
     history = db['snapshots']
 
@@ -236,11 +232,7 @@
     Returns:
         List of trending videos
     """
-<<<<<<< HEAD
     db = get_youtube_database()
-=======
-    db = get_database(YOUTUBE_DB)
->>>>>>> ebf90996
     master = db['videos']
 
     match_stage = {'views': {'$gte': min_views}}
